--- conflicted
+++ resolved
@@ -4,8 +4,5 @@
 Docile 0.4.5-
 Distances 0.2-
 ArrayViews 0.6-
-<<<<<<< HEAD
 Lora 0.5-
-=======
 ScikitLearnBase 0.0.1
->>>>>>> 9c0f7483
