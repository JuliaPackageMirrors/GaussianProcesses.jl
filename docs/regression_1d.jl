# Plot basic Gaussian Process

using PyPlot, GaussianProcesses

srand(13579)
# Training data
n=10                 #number of training points
x = 2π * rand(n)              
y = sin(x) + 0.05*randn(n)

#Select mean and covariance function
mZero = MeanZero()                   #Zero mean function
kern = SE(0.0,0.0)                   #Sqaured exponential kernel (note that hyperparameters are on the log scale)

gp = GP(x,y,mZero,kern,-1.0*ones(n))      #Fit the GP, where -1.0 is the log Gaussian noise
plot(gp)                          #Plot the GP

optimize!(gp; method=Optim.BFGS())   #Optimise the hyperparameters

plot(gp)   #Plot the GP after the hyperparameters have been optimised 

<<<<<<< HEAD
=======




>>>>>>> 0a4b6049
<|MERGE_RESOLUTION|>--- conflicted
+++ resolved
@@ -19,10 +19,3 @@
 
 plot(gp)   #Plot the GP after the hyperparameters have been optimised 
 
-<<<<<<< HEAD
-=======
-
-
-
-
->>>>>>> 0a4b6049
