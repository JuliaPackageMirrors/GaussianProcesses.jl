--- conflicted
+++ resolved
@@ -3,11 +3,7 @@
 VERSION < v"0.4-" && using Docile
 
 import Base: +, *
-<<<<<<< HEAD
-import Mamba: mcmc
-=======
 import Base: rand, rand!
->>>>>>> bc3b0ff3
 
 # Functions that should be available to package
 # users should be explicitly exported here
