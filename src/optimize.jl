@doc """
# Description
A function for optimising the GP hyperparameters based on type II maximum likelihood estimation. This function performs gradient based optimisation using the Optim pacakge to which the user is referred to for further details.

# Arguments:
* `gp::GP`: Predefined Gaussian process type
* `noise::Bool`: Noise hyperparameters should be optmized
* `mean::Bool`: Mean function hyperparameters should be optmized
* `kern::Bool`: Kernel function hyperparameters should be optmized
* `kwargs`: Keyword arguments for the optimize function from the Optim package
""" ->
<<<<<<< HEAD
function optimize!(gp::GP; noise::Bool=false, mean::Bool=true, kern::Bool=true, method=:bfgs, kwargs...)
=======
function optimize!(gp::GP; noise::Bool=true, mean::Bool=true, kern::Bool=true, method::Optim.Optimizer=ConjugateGradient(), kwargs...)
>>>>>>> 0a4b6049
    function mll(hyp::Vector{Float64})
        set_params!(gp, hyp; noise=noise, mean=mean, kern=kern)
        update_mll!(gp)
        return -gp.mLL
    end
    function dmll!(hyp::Vector{Float64}, grad::Vector{Float64})
        set_params!(gp, hyp; noise=noise, mean=mean, kern=kern)
        update_mll_and_dmll!(gp; noise=noise, mean=mean, kern=kern)
        grad[:] = -gp.dmLL
    end
    function mll_and_dmll!(hyp::Vector{Float64}, grad::Vector{Float64})
        set_params!(gp, hyp; noise=noise, mean=mean, kern=kern)
        update_mll_and_dmll!(gp; noise=noise, mean=mean, kern=kern)
        grad[:] = -gp.dmLL
        return -gp.mLL
    end

    func = DifferentiableFunction(mll, dmll!, mll_and_dmll!)
    init = get_params(gp;  noise=noise, mean=mean, kern=kern)  # Initial hyperparameter values
    results=optimize(func, init, method, kwargs...)                     # Run optimizer
    print(results)
end<|MERGE_RESOLUTION|>--- conflicted
+++ resolved
@@ -9,11 +9,8 @@
 * `kern::Bool`: Kernel function hyperparameters should be optmized
 * `kwargs`: Keyword arguments for the optimize function from the Optim package
 """ ->
-<<<<<<< HEAD
-function optimize!(gp::GP; noise::Bool=false, mean::Bool=true, kern::Bool=true, method=:bfgs, kwargs...)
-=======
 function optimize!(gp::GP; noise::Bool=true, mean::Bool=true, kern::Bool=true, method::Optim.Optimizer=ConjugateGradient(), kwargs...)
->>>>>>> 0a4b6049
+
     function mll(hyp::Vector{Float64})
         set_params!(gp, hyp; noise=noise, mean=mean, kern=kern)
         update_mll!(gp)
