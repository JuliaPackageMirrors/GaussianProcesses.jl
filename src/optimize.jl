@doc """
# Description
A function for optimising the GP hyperparameters based on type II maximum likelihood estimation. This function performs gradient based optimisation using the Optim pacakge to which the user is referred to for further details.

# Arguments:
* `gp::GP`: Predefined Gaussian process type
* `noise::Bool`: Noise hyperparameters should be optmized
* `mean::Bool`: Mean function hyperparameters should be optmized
* `kern::Bool`: Kernel function hyperparameters should be optmized
* `kwargs`: Keyword arguments for the optimize function from the Optim package
""" ->
<<<<<<< HEAD
function optimize!(gp::GP; noise::Bool=true, mean::Bool=true, kern::Bool=true, method=:bfgs, kwargs...)
    if isa(gp.m,MeanPrior)
        mean=false
    end        
=======
function optimize!(gp::GP; noise::Bool=true, mean::Bool=true, kern::Bool=true, method=:cg, kwargs...)
>>>>>>> 3691c281
    function mll(hyp::Vector{Float64})
      set_params!(gp, hyp; noise=noise, mean=mean, kern=kern)
      if isa(gp.m,MeanPrior)
          update_mll_prior!(gp)          
      else
        update_mll!(gp)          
      end        
        return -gp.mLL
    end
    function dmll!(hyp::Vector{Float64}, grad::Vector{Float64})
        set_params!(gp, hyp; noise=noise, mean=mean, kern=kern)
        if isa(gp.m,MeanPrior)
            update_mll_and_dmll_prior!(gp; noise=noise, kern=kern)
        else
            update_mll_and_dmll!(gp; noise=noise, mean=mean, kern=kern)
        end            
        grad[:] = -gp.dmLL
    end
    function mll_and_dmll!(hyp::Vector{Float64}, grad::Vector{Float64})
        set_params!(gp, hyp; noise=noise, mean=mean, kern=kern)
        if isa(gp.m,MeanPrior)
            update_mll_and_dmll_prior!(gp; noise=noise, kern=kern)
        else
        update_mll_and_dmll!(gp; noise=noise, mean=mean, kern=kern)
        end            
        grad[:] = -gp.dmLL
        return -gp.mLL
    end

    func = DifferentiableFunction(mll, dmll!, mll_and_dmll!)
    init = get_params(gp;  noise=noise, mean=mean, kern=kern)  # Initial hyperparameter values
    results=optimize(func,init; method=method, kwargs...)                     # Run optimizer
    print(results)
end<|MERGE_RESOLUTION|>--- conflicted
+++ resolved
@@ -8,22 +8,19 @@
 * `mean::Bool`: Mean function hyperparameters should be optmized
 * `kern::Bool`: Kernel function hyperparameters should be optmized
 * `kwargs`: Keyword arguments for the optimize function from the Optim package
-""" ->
-<<<<<<< HEAD
-function optimize!(gp::GP; noise::Bool=true, mean::Bool=true, kern::Bool=true, method=:bfgs, kwargs...)
+""" 
+
+function optimize!(gp::GP; noise::Bool=true, mean::Bool=true, kern::Bool=true, method=:cg, kwargs...)
     if isa(gp.m,MeanPrior)
         mean=false
     end        
-=======
-function optimize!(gp::GP; noise::Bool=true, mean::Bool=true, kern::Bool=true, method=:cg, kwargs...)
->>>>>>> 3691c281
     function mll(hyp::Vector{Float64})
-      set_params!(gp, hyp; noise=noise, mean=mean, kern=kern)
-      if isa(gp.m,MeanPrior)
-          update_mll_prior!(gp)          
-      else
-        update_mll!(gp)          
-      end        
+        set_params!(gp, hyp; noise=noise, mean=mean, kern=kern)
+        if isa(gp.m,MeanPrior)
+            update_mll_prior!(gp)          
+        else
+            update_mll!(gp)          
+        end        
         return -gp.mLL
     end
     function dmll!(hyp::Vector{Float64}, grad::Vector{Float64})
@@ -40,7 +37,7 @@
         if isa(gp.m,MeanPrior)
             update_mll_and_dmll_prior!(gp; noise=noise, kern=kern)
         else
-        update_mll_and_dmll!(gp; noise=noise, mean=mean, kern=kern)
+            update_mll_and_dmll!(gp; noise=noise, mean=mean, kern=kern)
         end            
         grad[:] = -gp.dmLL
         return -gp.mLL
